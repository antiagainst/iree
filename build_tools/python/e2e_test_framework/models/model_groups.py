## Copyright 2022 The IREE Authors
#
# Licensed under the Apache License v2.0 with LLVM Exceptions.
# See https://llvm.org/LICENSE.txt for license information.
# SPDX-License-Identifier: Apache-2.0 WITH LLVM-exception
"""Defines the groups of models."""

from e2e_test_framework.models import matmul, tflite_models, torch_models, tf_models

# A list of models with thread configurations.
# Note `0` represents sync execution.
x86_64_MODELS_AND_THREADS = [
    # Tiny models.
    (tflite_models.PERSON_DETECT_INT8, [0, 1]),
    (tflite_models.MOBILENET_V3SMALL, [0, 1]),
    # Small models.
    (tflite_models.DEEPLABV3_FP32, [1, 8]),
    (tflite_models.EFFICIENTNET_INT8, [1, 8]),
    (tflite_models.MOBILENET_V1, [1, 8]),
    (tflite_models.MOBILENET_V2, [1, 8]),
    (tflite_models.MOBILENET_V2_INT8, [1, 8]),
    (tflite_models.MOBILESSD_FP32, [1, 8]),
    (tflite_models.POSENET_FP32, [1, 8]),
    # Medium models.
    # TODO: Add 13 threads once we move to new hardware.
    (tflite_models.MOBILEBERT_FP16, [1, 8]),
    (tflite_models.MOBILEBERT_FP32, [1, 8]),
    (tflite_models.MOBILEBERT_INT8, [1, 8]),
    (tf_models.EFFICIENTNET_V2_S_FP32, [1, 8]),
    (tf_models.MINILM_L12_H384_UNCASED_INT32_SEQLEN128, [1, 8]),
    (tf_models.RESNET50_1X3X224X224_FP32_TF, [1, 8]),
    (torch_models.EFFICIENTNET_V2_S_FP32_TORCH, [1, 8]),
    # Large models.
    # TODO: These models should be running at 8, 13, 28 threads but we use 8 for now until new hardware becomes available.
    (tf_models.BERT_FOR_MASKED_LM_FP32_SEQLEN512, [8]),
    (tf_models.BERT_LARGE_TF_FP32_SEQLEN384, [8]),
    (torch_models.EFFICIENTNET_B7_FP32_TORCH, [8]),
]

# A subset of `x86_64_MODELS_AND_THREADS`.
x86_64_MODELS_AND_THREADS_EXPERIMENTAL = [
    # Tiny models.
    (tflite_models.PERSON_DETECT_INT8, [1]),
    (tflite_models.MOBILENET_V3SMALL, [1]),
    # Small models.
    (tflite_models.DEEPLABV3_FP32, [8]),
    (tflite_models.EFFICIENTNET_INT8, [8]),
    (tflite_models.MOBILENET_V2, [8]),
    (tflite_models.MOBILENET_V2_INT8, [8]),
    (tflite_models.MOBILESSD_FP32, [8]),
    (tflite_models.POSENET_FP32, [8]),
    # Medium models.
    (tflite_models.MOBILEBERT_FP32, [8]),
    (tflite_models.MOBILEBERT_INT8, [8]),
    (tf_models.EFFICIENTNET_V2_S_FP32, [8]),
    (tf_models.MINILM_L12_H384_UNCASED_INT32_SEQLEN128, [8]),
    # Disabled due to https://github.com/openxla/iree/issues/11174.
    # (tf_models.RESNET50_1X3X224X224_FP32_TF, [8]),
    # Disabled due to https://github.com/openxla/iree/issues/12772.
    # (torch_models.EFFICIENTNET_V2_S_FP32_TORCH, [8]),
    # Large models.
    (tf_models.BERT_LARGE_TF_FP32_SEQLEN384, [8]),
    # Disabled due to https://github.com/openxla/iree/issues/12772.
    # (torch_models.EFFICIENTNET_B7_FP32_TORCH, [8]),
]

# BERT-Large in various batch sizes.
BERT_LARGE_TORCH_BATCHES = [
    torch_models.BERT_LARGE_1X384_FP32_TORCH,
    torch_models.BERT_LARGE_16X384_FP32_TORCH,
    torch_models.BERT_LARGE_24X384_FP32_TORCH,
    torch_models.BERT_LARGE_32X384_FP32_TORCH,
    torch_models.BERT_LARGE_48X384_FP32_TORCH,
    torch_models.BERT_LARGE_64X384_FP32_TORCH,
    torch_models.BERT_LARGE_512X384_FP32_TORCH,
    torch_models.BERT_LARGE_1024X384_FP32_TORCH,
    torch_models.BERT_LARGE_1280X384_FP32_TORCH,
]

RESNET50_TORCH_BATCHES = [
    torch_models.RESNET50_1X3X224X224_FP32_TORCH,
    torch_models.RESNET50_8X3X224X224_FP32_TORCH,
    torch_models.RESNET50_64X3X224X224_FP32_TORCH,
    torch_models.RESNET50_128X3X224X224_FP32_TORCH,
    torch_models.RESNET50_256X3X224X224_FP32_TORCH,
    torch_models.RESNET50_2048X3X224X224_FP32_TORCH,
]

MICRO_MATMUL = [
    matmul.MATMUL_3456X1024X2048_FP16_MLIR,
    matmul.MATMUL_3456X1024X2048_FP32_MLIR,
    matmul.MATMUL_2560X2560X2560_FP16_MLIR,
    matmul.MATMUL_2560X2560X2560_FP32_MLIR,
]

MICRO_MATMUL_SPLITK = [
    matmul.MATMUL_128X256X8192_FP16_MLIR,
    matmul.MATMUL_128X256X8192_FP32_MLIR,
]

BERT_LARGE_TF_BATCHES = [
    tf_models.BERT_LARGE_1X384_FP32_TF,
    tf_models.BERT_LARGE_16X384_FP32_TF,
    tf_models.BERT_LARGE_24X384_FP32_TF,
    tf_models.BERT_LARGE_32X384_FP32_TF,
    tf_models.BERT_LARGE_48X384_FP32_TF,
    tf_models.BERT_LARGE_64X384_FP32_TF,
    tf_models.BERT_LARGE_512X384_FP32_TF,
    # Disabled due to https://github.com/openxla/iree/issues/13211.
    #tf_models.BERT_LARGE_1024X384_FP32_TF,
    #tf_models.BERT_LARGE_1280X384_FP32_TF,
]

RESNET50_TF_BATCHES = [
    tf_models.RESNET50_1X3X224X224_FP32_TF,
    tf_models.RESNET50_8X3X224X224_FP32_TF,
    tf_models.RESNET50_64X3X224X224_FP32_TF,
    tf_models.RESNET50_128X3X224X224_FP32_TF,
    tf_models.RESNET50_256X3X224X224_FP32_TF,
    tf_models.RESNET50_2048X3X224X224_FP32_TF,
]

T5_LARGE_TF_BATCHES = [
    tf_models.T5_LARGE_1x512_FP32_TF,
    tf_models.T5_LARGE_16x512_FP32_TF,
    tf_models.T5_LARGE_24x512_FP32_TF,
    tf_models.T5_LARGE_32x512_FP32_TF,
    tf_models.T5_LARGE_48x512_FP32_TF,
    # Disabled due to https://github.com/openxla/iree/issues/13189.
    #tf_models.T5_LARGE_64x512_FP32_TF,
    #tf_models.T5_LARGE_512x512_FP32_TF,
]

CUDA_MODELS = [
    tf_models.EFFICIENTNET_V2_S_FP32,
    tf_models.MINILM_L12_H384_UNCASED_INT32_SEQLEN128,
    tf_models.BERT_FOR_MASKED_LM_FP32_SEQLEN512,
    tf_models.BERT_LARGE_TF_FP32_SEQLEN384,
    torch_models.MODEL_CLIP_TEXT_SEQLEN64_FP32_TORCH,
    torch_models.MODEL_UNET_2D_FP32_TORCH,
    torch_models.EFFICIENTNET_B7_FP32_TORCH,
]

<<<<<<< HEAD
CUDA_MODELS_LONG = RESNET50_TF_BATCHES

VULKAN_MODELS = [
    torch_models.MODEL_CLIP_TEXT_SEQLEN64_FP32_TORCH,
    torch_models.MODEL_UNET_2D_FP32_TORCH,
]
=======
CUDA_MODELS_LONG = RESNET50_TF_BATCHES + BERT_LARGE_TF_BATCHES + T5_LARGE_TF_BATCHES
>>>>>>> 406b7a82
<|MERGE_RESOLUTION|>--- conflicted
+++ resolved
@@ -141,13 +141,9 @@
     torch_models.EFFICIENTNET_B7_FP32_TORCH,
 ]
 
-<<<<<<< HEAD
-CUDA_MODELS_LONG = RESNET50_TF_BATCHES
+CUDA_MODELS_LONG = RESNET50_TF_BATCHES + BERT_LARGE_TF_BATCHES + T5_LARGE_TF_BATCHES
 
 VULKAN_MODELS = [
     torch_models.MODEL_CLIP_TEXT_SEQLEN64_FP32_TORCH,
     torch_models.MODEL_UNET_2D_FP32_TORCH,
-]
-=======
-CUDA_MODELS_LONG = RESNET50_TF_BATCHES + BERT_LARGE_TF_BATCHES + T5_LARGE_TF_BATCHES
->>>>>>> 406b7a82
+]