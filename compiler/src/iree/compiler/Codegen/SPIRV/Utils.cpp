// Copyright 2020 The IREE Authors
//
// Licensed under the Apache License v2.0 with LLVM Exceptions.
// See https://llvm.org/LICENSE.txt for license information.
// SPDX-License-Identifier: Apache-2.0 WITH LLVM-exception

//===- Utils.cpp - Utility functions used in Linalg to SPIR-V lowering ----===//
//
// Implementaiton of utility functions used while lowering from Linalg to SPIRV.
//
//===----------------------------------------------------------------------===//

#include "iree/compiler/Codegen/SPIRV/Utils.h"

#include "iree/compiler/Codegen/Dialect/LoweringConfig.h"
#include "iree/compiler/Codegen/Utils/GPUUtils.h"
#include "iree/compiler/Dialect/HAL/IR/HALOps.h"
#include "mlir/Conversion/MemRefToSPIRV/MemRefToSPIRV.h"
#include "mlir/Dialect/Arith/IR/Arith.h"
#include "mlir/Dialect/GPU/IR/GPUDialect.h"
#include "mlir/Dialect/Linalg/Utils/Utils.h"
#include "mlir/Dialect/SPIRV/IR/TargetAndABI.h"
#include "mlir/Support/LogicalResult.h"

namespace mlir {
namespace iree_compiler {

const char *getSPIRVDistributeAttrName() { return "iree.spirv.distribute_dim"; }

spirv::TargetEnvAttr getSPIRVTargetEnvAttr(Operation *op) {
  auto variant = op->getParentOfType<IREE::HAL::ExecutableVariantOp>();
  if (!variant) return nullptr;
  IREE::HAL::ExecutableTargetAttr targetAttr = variant.getTarget();
  if (!targetAttr) return nullptr;
  auto config = targetAttr.getConfiguration();
  if (!config) return nullptr;
  return config.getAs<spirv::TargetEnvAttr>(spirv::getTargetEnvAttrName());
}

<<<<<<< HEAD
/// Returns true if the given MemRef is in workgroup memory.
bool isInWorkgroupMemory(MemRefType memrefType) {
  Optional<unsigned> workgroupMemorySpace =
      spirv::mapVulkanStorageClassToMemorySpace(spirv::StorageClass::Workgroup);
  if (auto attr = memrefType.getMemorySpace().dyn_cast_or_null<IntegerAttr>())
    if (attr.getInt() == *workgroupMemorySpace) return true;
  return false;
=======
llvm::Optional<int> getSPIRVSubgroupSize(func::FuncOp funcOp) {
  auto moduleOp = funcOp->getParentOfType<ModuleOp>();
  llvm::StringMap<IREE::HAL::ExecutableExportOp> exportOps =
      getAllEntryPoints(moduleOp);
  auto exportOp = exportOps.lookup(funcOp.getName());
  if (!exportOp) return llvm::None;
  if (auto size = exportOp.getSubgroupSize()) return size->getSExtValue();

  spirv::TargetEnvAttr target = getSPIRVTargetEnvAttr(funcOp);
  if (!target) return llvm::None;
  return target.getResourceLimits().getSubgroupSize();
>>>>>>> c7a935f8
}

FailureOr<SmallVector<int64_t>> getSPIRVTileSize(func::FuncOp funcOp,
                                                 int tilingLevel) {
  SmallVector<Operation *> computeOps;
  if (failed(getComputeOps(funcOp, computeOps))) {
    return funcOp.emitOpError("failed to get compute ops");
  }

  auto config = getLoweringConfig(computeOps);
  if (failed(config)) {
    return funcOp.emitOpError("failed to get lowering configuration");
  }

  return config->getTileSizeVals(tilingLevel);
}

FailureOr<linalg::TileSizeComputationFunction> getSPIRVTileSizeComputeFn(
    func::FuncOp funcOp, int tilingLevel) {
  auto tileSizes = getSPIRVTileSize(funcOp, tilingLevel);
  if (failed(tileSizes)) return failure();
  linalg::TileSizeComputationFunction computeFn =
      [tileSizes](OpBuilder &builder, Operation *op) {
        auto range = llvm::map_range(*tileSizes, [&](int64_t size) -> Value {
          return builder.create<arith::ConstantIndexOp>(op->getLoc(), size);
        });
        return llvm::to_vector<4>(range);
      };
  return computeFn;
}

template <typename GPUIdOp, typename GPUCountOp>
static linalg::ProcInfo getGPUProcessorIdAndCountImpl(OpBuilder &builder,
                                                      Location loc,
                                                      unsigned dim) {
  assert(dim < kNumGPUDims && "processor index out of range!");

  std::array<gpu::Dimension, kNumGPUDims> dimAttr{
      gpu::Dimension::x, gpu::Dimension::y, gpu::Dimension::z};
  Type indexType = builder.getIndexType();
  return {builder.create<GPUIdOp>(loc, indexType, dimAttr[dim]),
          builder.create<GPUCountOp>(loc, indexType, dimAttr[dim]),
          linalg::DistributionMethod::Cyclic};
}

template <typename GPUIdOp, typename GPUCountOp>
static SmallVector<linalg::ProcInfo, 2> getGPUProcessorIdsAndCountsImpl(
    OpBuilder &builder, Location loc, unsigned numDims) {
  SmallVector<linalg::ProcInfo, 2> procInfo(numDims);
  for (unsigned i = 0; i < numDims; ++i) {
    procInfo[numDims - 1 - i] =
        getGPUProcessorIdAndCountImpl<GPUIdOp, GPUCountOp>(builder, loc, i);
  }
  return procInfo;
}

template <typename GPUIdOp, typename GPUCountOp>
SmallVector<linalg::ProcInfo, 2> getGPUProcessorIdsAndCounts(OpBuilder &builder,
                                                             Location loc,
                                                             unsigned numDims) {
  return getGPUProcessorIdsAndCountsImpl<GPUIdOp, GPUCountOp>(builder, loc,
                                                              numDims);
}

/// Explicit instantiation of gpuGPUProcessorIdsAndCounts.
template SmallVector<linalg::ProcInfo, 2>
getGPUProcessorIdsAndCounts<gpu::ThreadIdOp, gpu::BlockDimOp>(
    OpBuilder &builder, Location loc, unsigned numDims);

}  // namespace iree_compiler
}  // namespace mlir<|MERGE_RESOLUTION|>--- conflicted
+++ resolved
@@ -37,7 +37,6 @@
   return config.getAs<spirv::TargetEnvAttr>(spirv::getTargetEnvAttrName());
 }
 
-<<<<<<< HEAD
 /// Returns true if the given MemRef is in workgroup memory.
 bool isInWorkgroupMemory(MemRefType memrefType) {
   Optional<unsigned> workgroupMemorySpace =
@@ -45,7 +44,8 @@
   if (auto attr = memrefType.getMemorySpace().dyn_cast_or_null<IntegerAttr>())
     if (attr.getInt() == *workgroupMemorySpace) return true;
   return false;
-=======
+}
+
 llvm::Optional<int> getSPIRVSubgroupSize(func::FuncOp funcOp) {
   auto moduleOp = funcOp->getParentOfType<ModuleOp>();
   llvm::StringMap<IREE::HAL::ExecutableExportOp> exportOps =
@@ -57,7 +57,6 @@
   spirv::TargetEnvAttr target = getSPIRVTargetEnvAttr(funcOp);
   if (!target) return llvm::None;
   return target.getResourceLimits().getSubgroupSize();
->>>>>>> c7a935f8
 }
 
 FailureOr<SmallVector<int64_t>> getSPIRVTileSize(func::FuncOp funcOp,
